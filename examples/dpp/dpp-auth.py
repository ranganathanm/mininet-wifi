--- conflicted
+++ resolved
@@ -63,13 +63,7 @@
     info("Enrollee: save the config file\n")
     sta.cmd(sta_clicmd + " save_config")
     info("Enrollee:  reload the config file\n")
-<<<<<<< HEAD
     sta.cmd(sta_clicmd + " reconfigure")
- 
-
-=======
-    sta.cmdPrint(sta_clicmd + " reconfigure")
->>>>>>> 7b651e8f
 
 def topology():
     "Create a network."
@@ -143,12 +137,9 @@
     ap1.cmd('ovs-ofctl add-flow ap1 "priority=10,actions=in_port,normal"')
     #sta1.cmdPrint("python sockserver.py&")
 
-<<<<<<< HEAD
     
     # on the configurator 
 
-=======
->>>>>>> 7b651e8f
     cli_cmd = "wpa_cli -p /var/run/wpa_supplicant1 "
     configurator = sta1
     dpp_version = configurator.cmd( cli_cmd + " get_capability dpp").split('\n')[1]
@@ -177,12 +168,7 @@
     
     time.sleep(5)
 
-<<<<<<< HEAD
     onboard_device(sta1,cli_cmd,sta2,"wpa_cli -p /var/run/wpa_supplicant2","00:00:00:00:00:82", psk,ssid.encode('hex'),"{}/DevID50/CredentialChain/ca-chain.cert.pem".format(cwd))
-=======
-    onboard_device(sta1,cli_cmd,sta2,"wpa_cli -p /var/run/wpa_supplicant2","00:00:00:00:00:82", 
-                   dpp_configurator_id,dpp_configurator_key,psk,ssid.encode('hex'))
->>>>>>> 7b651e8f
 
     time.sleep(3)
 
